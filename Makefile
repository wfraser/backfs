--- conflicted
+++ resolved
@@ -2,13 +2,8 @@
 
 CFLAGS=-Wall -g3 -D_FILE_OFFSET_BITS=64 -DFUSE_USE_VERSION=28 -I/usr/include/fuse -DDEBUG -DSYSLOG -DBACKFS_VERSION="\"$(VERSION)\""
 
-<<<<<<< HEAD
-VERSION=BackFS v0.0\
+VERSION=BackFS v0.1\
 $(shell test -d .git && echo "\ngit revision" && git log --pretty="format:%h %ai" -n1)\
-=======
-VERSION=BackFS v0.1\
-\ngit revision $(shell git log --pretty="format:%h %ai" -n1)\
->>>>>>> ef472480
 \nbuilt $(shell date "+%Y-%m-%d %H:%M:%S %z")\n
 
 LDFLAGS=-lfuse
