--- conflicted
+++ resolved
@@ -75,17 +75,15 @@
     );
 }
 
-<<<<<<< HEAD
 const char BACKFS_CONTROL_FILE[] = "/.backfs_control";
 const char BACKFS_VERSION_FILE[] = "/.backfs_version";
-=======
+
 #define REALPATH(real, path) \
     do { \
         if (-1 == asprintf(&real, "%s%s", backfs.real_root, path)) { \
             return -EIO; \
         } \
     } while (0)
->>>>>>> 3cec619a
 
 int backfs_control_file_write(const char *path, const char *buf, size_t len, off_t offset,
         struct fuse_file_info *fi)
@@ -241,16 +239,12 @@
 int backfs_read(const char *path, char *rbuf, size_t size, off_t offset,
         struct fuse_file_info *fi)
 {
-<<<<<<< HEAD
-    if (strcmp(path, BACKFS_VERSION_FILE) == 0) {
-=======
     int ret = 0;
     bool locked = false;
     char *block_buf = NULL;
     char *real = NULL;
 
-    if (strcmp(path, "/.backfs_version") == 0) {
->>>>>>> 3cec619a
+    if (strcmp(path, BACKFS_VERSION_FILE) == 0) {
         char *ver = BACKFS_VERSION;
         size_t len = strlen(ver);
 
