--- conflicted
+++ resolved
@@ -479,11 +479,7 @@
     getcwd(cwd, PATH_MAX);
 
     if (backfs.real_root == NULL) {
-<<<<<<< HEAD
-        if (args.argv[1] != NULL && (strcmp(args.argv[1], "-o") == 0) ? args.argc != 5 : args.argc != 3) {
-=======
         if (args.argc < 2 || (strcmp(args.argv[1], "-o") == 0) ? args.argc != 5 : args.argc != 3) {
->>>>>>> ef472480
             fprintf(stderr, "BackFS: error: you need to specify a backing filesystem.\n");
             usage();
             fuse_opt_add_arg(&args, "-ho");
