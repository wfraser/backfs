/*
 * BackFS
 * Copyright (c) 2010-2011 William R. Fraser
 */

// this needs to be first
#define _GNU_SOURCE
#include <fuse.h>
#include <fuse_opt.h>

#include <stdio.h>
#include <stdlib.h>
#include <stdint.h>
#include <stddef.h>
#include <string.h>

#include <errno.h>
#include <unistd.h>
#include <fcntl.h>
#include <dirent.h>

#include <sys/statvfs.h>

#include <pthread.h>

#include "global.h"
#include "fscache.h"

#if FUSE_USE_VERSION > 25
#define backfs_fuse_main(argc, argv, opers) fuse_main(argc,argv,opers,NULL)
#else
#define backfs_fuse_main fuse_main
#endif

// default cache block size: 128 KiB
#define BACKFS_DEFAULT_BLOCK_SIZE 0x20000

struct backfs { 
    char *cache_dir;
    char *real_root;
    unsigned long long cache_size;
    unsigned long long block_size;
    bool rw;
    pthread_mutex_t lock;
};

enum {
    KEY_RW,
    KEY_VERBOSE,
    KEY_DEBUG,
    KEY_HELP,
    KEY_VERSION,
};

int backfs_log_level;

static struct backfs backfs;
#define BACKFS_OPT(t,p,v) { t, offsetof(struct 
static struct fuse_opt backfs_opts[] = {
    {"cache=%s",        offsetof(struct backfs, cache_dir),     0},
    {"cache_size=%llu", offsetof(struct backfs, cache_size),    0},
    {"backing_fs=%s",   offsetof(struct backfs, real_root),     0},
    {"block_size=%llu", offsetof(struct backfs, block_size),    0},
    FUSE_OPT_KEY("rw",          KEY_RW),
    FUSE_OPT_KEY("verbose",     KEY_VERBOSE),
    FUSE_OPT_KEY("-v",          KEY_VERBOSE),
    FUSE_OPT_KEY("--verbose",   KEY_VERBOSE),
    FUSE_OPT_KEY("debug",       KEY_DEBUG),
    FUSE_OPT_KEY("-d",          KEY_DEBUG),
    FUSE_OPT_KEY("--debug",     KEY_DEBUG),
    FUSE_OPT_KEY("-h",          KEY_HELP),
    FUSE_OPT_KEY("--help",      KEY_HELP),
    FUSE_OPT_KEY("-V",          KEY_VERSION),
    FUSE_OPT_KEY("--version",   KEY_VERSION),
    FUSE_OPT_END
};

void usage()
{
    fprintf(stderr, 
        "usage: backfs [-o <options>] <backing> <mount point>\n"
        "\n"
        "BackFS options:\n"
        "    -o cache               cache location (REQUIRED)\n"
        "    -o backing_fs          backing filesystem location (REQUIRED)\n"
        "    -o cache_size          maximum size for the cache (0)\n"
        "                           (default is for cache to grow to fill the device\n"
        "                              it is on)\n"
<<<<<<< HEAD
        "    -o rw                  be a read-write cache (default is read-only)\n"
=======
        "    -o block_size          cache block size. defaults to 128K\n"
>>>>>>> 432d634f
        "    -v --verbose           Enable informational messages.\n"
        "       -o verbose\n"
        "    -d --debug -o debug    Enable debugging mode. BackFS will not fork to\n"
        "                           background and enables all debugging messages.\n"
        "\n"
    );
}

int backfs_open(const char *path, struct fuse_file_info *fi)
{
    DEBUG("BackFS: open %s\n", path);

    if (strcmp("/.backfs_control", path) == 0) {
        if ((fi->flags & 3) != O_WRONLY)
            return -EACCES;
        else
            return 0;
    }

    if (strcmp("/.backfs_version", path) == 0) {
        if ((fi->flags & 3) != O_RDONLY)
            return -EACCES;
        else
            return 0;
    }

    char real[PATH_MAX];
    snprintf(real, PATH_MAX, "%s%s", backfs.real_root, path);
    struct stat stbuf;
    int ret = lstat(real, &stbuf);
    if (ret == -1) {
        return -errno;
    }

    if (!backfs.rw && (fi->flags & 3) != O_RDONLY) {
        return -EACCES;
    }

    return 0;
}

int backfs_write(const char *path, const char *buf, size_t len, off_t offset,
        struct fuse_file_info *fi)
{
    if (strcmp(path, "/.backfs_control") == 0) {
        return backfs_control_file_write(path, buf, len, offset, fi);
    }

    if (!backfs.rw) {
        return -EACCES;
    }

    //TODO
    return -EIO;
}

int backfs_control_file_write(const char *path, const char *buf, size_t len, off_t offset,
        struct fuse_file_info *fi)
{
    char *data = (char*)malloc(len+1);
    memcpy(data, buf, len);
    data[len] = '\0';

    char command[20];
    char *c = command;
    while (*data != ' ' && *data != '\n' && *data != '\0') {
        *c = *data;
        c++;
        data++;
    }

    *c = '\0';
    if (*data == ' ' || *data == '\n')
        data++;

    DEBUG("BackFS: command(%s) data(%s)\n", command, data);

    if (strcmp(command, "test") == 0) {
        // nonsensical error "Cross-device link"
        return -EXDEV;
    } else if (strcmp(command, "invalidate") == 0) {
        int err = cache_invalidate_file(data);
        if (err != 0)
            return err;
    } else if (strcmp(command, "free_orphans") == 0) {
        int err = cache_free_orphan_buckets();
        if (err != 0)
            return err;
    } else if (strcmp(command, "noop") == 0) {
        // test command; do nothing
    } else {
        return -EBADMSG;
    }

    return len;
}

int backfs_getattr(const char *path, struct stat *stbuf)
{
    DEBUG("BackFS: getattr %s\n", path);

    if (strcmp(path, "/.backfs_control") == 0) {
        memset(stbuf, 0, sizeof(struct stat));
        stbuf->st_mode = S_IFREG | 0200;
        stbuf->st_nlink = 1;
        stbuf->st_size = 0;
        stbuf->st_uid = 0;
        stbuf->st_gid = 0;
        stbuf->st_atime = 0;
        stbuf->st_mtime = 0;
        stbuf->st_ctime = 0;
        return 0;
    }

    if (strcmp(path, "/.backfs_version") == 0) {
        memset(stbuf, 0, sizeof(struct stat));
        stbuf->st_mode = S_IFREG | 0444;
        stbuf->st_nlink = 1;
        stbuf->st_size = strlen(BACKFS_VERSION);
        stbuf->st_uid = 0;
        stbuf->st_gid = 0;
        stbuf->st_atime = 0;
        stbuf->st_mtime = 0;
        stbuf->st_ctime = 0;
        return 0;
    }

    char real[PATH_MAX];
    snprintf(real, PATH_MAX, "%s%s", backfs.real_root, path);
    int ret = lstat(real, stbuf);
    
    // no write or exec perms
    stbuf->st_mode &= ~0333;

    if (ret == -1) {
        return -errno;
    } else {
        DEBUG("BackFS: mode: %o\n", stbuf->st_mode);
        return 0;
    }
}

int backfs_read(const char *path, char *rbuf, size_t size, off_t offset,
        struct fuse_file_info *fi)
{
    if (strcmp(path, "/.backfs_version") == 0) {
        char *ver = BACKFS_VERSION;
        size_t len = strlen(ver);

        if (offset > len) {
            return 0;
        }

        int bytes_out = ((len - offset) > size) ? size : (len - offset);

        memcpy(rbuf, ver+offset, bytes_out);

        return bytes_out;
    }

    // for debug output
    bool first = true;

    int bytes_read = 0;
    uint32_t first_block = offset / backfs.block_size;
    uint32_t last_block = (offset+size) / backfs.block_size;
    uint32_t block;
    size_t buf_offset = 0;
    for (block = first_block; block <= last_block; block++) {
        off_t block_offset;
        size_t block_size;
        
        if (block == first_block) {
            block_offset = offset - block * backfs.block_size;
        } else {
            block_offset = 0;
        }

        if (block == last_block) {
            block_size = (offset+size) - (block * backfs.block_size) - block_offset;
        } else {
            block_size = backfs.block_size - block_offset;
        }
		
        if (block_size == 0)
            continue;

        // in case another thread is reading a full block as a result of a 
        // cache miss
        pthread_mutex_lock(&backfs.lock);

        if (first) {
            DEBUG("reading from 0x%lx to 0x%lx, block size is 0x%lx\n",
                    (unsigned long) offset,
                    (unsigned long) offset+size,
                    (unsigned long) backfs.block_size);
            first = false;
        }

        DEBUG("reading block %lu, 0x%lx to 0x%lx\n",
                (unsigned long) block,
                (unsigned long) block_offset,
                (unsigned long) block_offset + block_size);
                
        char real[PATH_MAX];
        snprintf(real, PATH_MAX, "%s%s", backfs.real_root, path);
        
        struct stat real_stat;
        real_stat.st_mtime = 0;
        if (stat(real, &real_stat) == -1) {
            PERROR("stat on real file failed");
            return -1 * errno;
        }

        uint64_t bread = 0;
        int result = cache_fetch(path, block, block_offset, 
                rbuf + buf_offset, block_size, &bread, real_stat.st_mtime);
        if (result == -1) {
            if (errno == ENOENT) {
                // not an error
            } else {
                PERROR("read from cache failed");
                pthread_mutex_unlock(&backfs.lock);
                return -EIO;
            }

            //
            // need to do a real read
            //

            DEBUG("reading block %lu from real file: %s\n",
                    (unsigned long) block, real);
            int fd = open(real, O_RDONLY);
            if (fd == -1) {
                PERROR("error opening real file");
                pthread_mutex_unlock(&backfs.lock);
                return -EIO;
            }
            
            // read the entire block
            char *block_buf = (char*)malloc(backfs.block_size);
            int nread = pread(fd, block_buf, backfs.block_size,
                    backfs.block_size * block);
            if (nread == -1) {
                PERROR("read error on real file");
                close(fd);
                pthread_mutex_unlock(&backfs.lock);
                return -EIO;
            } else {
                close(fd);
                DEBUG("got %lu bytes from real file\n", (unsigned long) nread);
                DEBUG("adding to cache\n");
                cache_add(path, block, block_buf, nread, real_stat.st_mtime);

                pthread_mutex_unlock(&backfs.lock);

                memcpy(rbuf+buf_offset, block_buf+block_offset, 
                        ((nread < block_size) ? nread : block_size));

                free(block_buf);

                if (nread < block_size) {
                    DEBUG("read less than requested, %lu instead of %lu\n", 
                            (unsigned long) nread, (unsigned long) block_size);
                    bytes_read += nread;
                    DEBUG("bytes_read=%lu\n", 
                            (unsigned long) bytes_read);
                    return bytes_read;
                } else {
                    DEBUG("%lu bytes for fuse buffer\n", 
                            (unsigned long) block_size);
                    bytes_read += block_size;
                    DEBUG("bytes_read=%lu\n", (unsigned long) bytes_read);
                }
            }
        } else {
            pthread_mutex_unlock(&backfs.lock);
            DEBUG("got %lu bytes from cache\n", (unsigned long) bread);
            bytes_read += bread;
            DEBUG("bytes_read=%lu\n", (unsigned long) bytes_read);

            if (bread < block_size) {
                // must have read the end of file
                DEBUG("fewer than requested\n");
                return bytes_read;
            }
        }
        buf_offset += block_size;
    }

    return bytes_read;
}

int backfs_opendir(const char *path, struct fuse_file_info *fi)
{
    DEBUG("opendir %s\n", path);

    char real[PATH_MAX];
    snprintf(real, PATH_MAX, "%s%s", backfs.real_root, path);

    DIR *dir = opendir(real);

    if (dir == NULL) {
        PERROR("opendir failed");
        return -errno;
    }

    fi->fh = (uint64_t)(long)dir;

    return 0;
}

int backfs_readdir(const char *path, void *buf, fuse_fill_dir_t filler,
        off_t offset, struct fuse_file_info *fi)
{
    DEBUG("readdir %s\n", path);

    DIR *dir = (DIR*)(long)(fi->fh);

    if (dir == NULL) {
        ERROR("got null dir handle");
        return -EBADF;
    }

    char real[PATH_MAX];
    snprintf(real, PATH_MAX, "%s%s", backfs.real_root, path);

    // fs control handle
    if (strcmp("/", path) == 0) {
        filler(buf, ".backfs_control", NULL, 0);
        filler(buf, ".backfs_version", NULL, 0);
    }

    int res;
    struct dirent *entry = malloc(offsetof(struct dirent, d_name) + pathconf(real, _PC_NAME_MAX) + 1);
    struct dirent *rp;
    while ((res = readdir_r(dir, entry, &rp) == 0) && (rp != NULL)) {
        filler(buf, rp->d_name, NULL, 0);
    }
    free(entry);

    closedir(dir);

    return 0;
}

int backfs_access(const char *path, int mode)
{
    if (mode & W_OK) {
        return -EACCES;
    }

    return 0;
}

static struct fuse_operations BackFS_Opers = {
    .open       = backfs_open,
    .read       = backfs_read,
    .opendir    = backfs_opendir,
    .readdir    = backfs_readdir,
    .getattr    = backfs_getattr,
    .access     = backfs_access,
    .write      = backfs_write
};

int backfs_opt_proc(void *data, const char *arg, int key, 
        struct fuse_args *outargs)
{
    switch (key) {
    case FUSE_OPT_KEY_OPT:
        return 1;

    case FUSE_OPT_KEY_NONOPT:
        return 1;

    case KEY_RW:
        backfs.rw = true;

    case KEY_VERBOSE:
        backfs_log_level = LOG_LEVEL_INFO;
        return 1;

    case KEY_DEBUG:
        fuse_opt_add_arg(outargs, "debug");
        backfs_log_level = LOG_LEVEL_DEBUG;
        return 1;
    
    case KEY_HELP:
        fuse_opt_add_arg(outargs, "-h");
        usage();
        backfs_fuse_main(outargs->argc, outargs->argv, &BackFS_Opers);
        exit(1);

    case KEY_VERSION:
        fprintf(stderr, "BackFS: %s\n", BACKFS_VERSION);
        fuse_opt_add_arg(outargs, "--version");
        backfs_fuse_main(outargs->argc, outargs->argv, &BackFS_Opers);
        exit(0);
        
    default:
        fprintf(stderr, "BackFS: argument parsing error\n");
        abort();
    }
}

int main(int argc, char **argv)
{
    struct fuse_args args = FUSE_ARGS_INIT(argc, argv);
    struct statvfs cachedir_statvfs;

    backfs_log_level = LOG_LEVEL_WARN;

    if (fuse_opt_parse(&args, &backfs, backfs_opts, backfs_opt_proc) == -1) {
        fprintf(stderr, "BackFS: fuse_opt_parse failed\n");
        return 1;
    }

    char cwd[PATH_MAX];
    getcwd(cwd, PATH_MAX);

    if (backfs.real_root == NULL) {
        if (args.argc < 2 || (strcmp(args.argv[1], "-o") == 0) ? args.argc != 5 : args.argc != 3) {
            fprintf(stderr, "BackFS: error: you need to specify a backing filesystem.\n");
            usage();
            fuse_opt_add_arg(&args, "-ho");
            backfs_fuse_main(args.argc, args.argv, &BackFS_Opers);
            return -1;
        } else {
            backfs.real_root = args.argv[ args.argc - 2 ];
            args.argv[ args.argc - 2 ] = args.argv[ args.argc - 1 ];
            args.argc--;
        }
    }

    if (backfs.real_root[0] != '/') {
        char *rel = backfs.real_root;

        backfs.real_root = (char*)malloc(strlen(cwd)+strlen(rel)+2);
        sprintf(backfs.real_root, "%s/%s", cwd, rel);
    }

    DIR *d;
    if ((d = opendir(backfs.real_root)) == NULL) {
        perror("BackFS ERROR: error checking backing filesystem");
        return 2;
    }
    closedir(d);

    if (backfs.cache_dir == NULL) {
        fprintf(stderr, "BackFS: error: you need to specify a cache location with \"-o cache\"\n");
        return -1;
    }

    if (backfs.cache_dir[0] != '/') {
        char *rel = backfs.cache_dir;

        backfs.cache_dir = (char*)malloc(strlen(cwd)+strlen(rel)+2);
        sprintf(backfs.cache_dir, "%s/%s", cwd, rel);
    }

#ifndef NOSYSLOG
    openlog("BackFS", 0, LOG_USER);
#endif

    // TODO: move these to fscache.c?

    if (statvfs(backfs.cache_dir, &cachedir_statvfs) == -1) {
        perror("BackFS ERROR: error checking cache dir");
        return 3;
    }

    if (access(backfs.cache_dir, W_OK) == -1) {
        perror("BackFS ERROR: unable to write to cache dir");
        return 4;
    }

    char buf[PATH_MAX];
    snprintf(buf, PATH_MAX, "%s/buckets", backfs.cache_dir);
    if (mkdir(buf, 0700) == -1 && errno != EEXIST) {
        perror("BackFS ERROR: unable to create cache bucket directory");
        return 5;
    }

    snprintf(buf, PATH_MAX, "%s/map", backfs.cache_dir);
    if (mkdir(buf, 0700) == -1 && errno != EEXIST) {
        perror("BackFS ERROR: unable to create cache map directory");
        return 6;
    }
	
    unsigned long long cache_block_size = 0;
    snprintf(buf, PATH_MAX, "%s/buckets/bucket_size", backfs.cache_dir);
    bool has_block_size_marker = false;
    FILE *f = fopen(buf, "r");
    if (f == NULL) {
    if (errno != ENOENT) {
            perror("BackFS ERROR: unable to open cache block size marker");
            return 7;
        }
    } else {
        if (fscanf(f, "%llu", &cache_block_size) != 1) {
            perror("BackFS ERROR: unable to read cache block size marker");
            return 8;
        }
        has_block_size_marker = true;
		
        if (backfs.block_size == 0) {
            backfs.block_size = cache_block_size;
            fprintf(stderr, "BackFS: using previous cache block size of %llu\n", cache_block_size);
        } else if (backfs.block_size != cache_block_size) {
            fprintf(stderr, "BackFS ERROR: cache was made using different block size of %llu. Unable to use specified size of %llu\n",
                    cache_block_size, backfs.block_size);
            return 9;
        }
        fclose(f);
        f = NULL;
    }

    if (backfs.block_size == 0) {
        backfs.block_size = BACKFS_DEFAULT_BLOCK_SIZE;
    }
	
    if (!has_block_size_marker) {
        f = fopen(buf, "w");
        if (f == NULL) {
            perror("BackFS ERROR: unable to open cache block size marker");
            return 10;
        }
        fprintf(f, "%llu\n", backfs.block_size);
        fclose(f);
        f = NULL;
    }

    uint64_t device_size = (uint64_t)(cachedir_statvfs.f_bsize * cachedir_statvfs.f_blocks);
    
    if (device_size < backfs.cache_size) {
        fprintf(stderr, "BackFS: error: specified cache size larger than device\ndevice is %llu bytes, but %llu bytes were specified.\n",
                (unsigned long long) device_size, backfs.cache_size);
        return -1;
    }

    bool use_whole_device = false;
    if (backfs.cache_size == 0) {
        use_whole_device = true;
        backfs.cache_size = device_size;
    }

    double cache_human = (double)(backfs.cache_size);
    char *cache_units;
    if (backfs.cache_size >= 1024 * 1024 * 1024) {
        cache_human /= 1024*1024*1024;
        cache_units = "GiB";
    } else if (backfs.cache_size >= 1024 * 1024) {
        cache_human /= 1024*1024;
        cache_units = "MiB";
    } else if (backfs.cache_size >= 1024) {
        cache_human /= 1024;
        cache_units = "KiB";
    } else {
        cache_units = "B";
    }

    printf("cache size %.2lf %s%s\n"
        , cache_human
        , cache_units
        , use_whole_device ? " (using whole device)" : ""
    );

    printf("block size %llu bytes\n", backfs.block_size);

    printf("initializing cache and scanning existing cache dir...\n");
    cache_init(backfs.cache_dir, backfs.cache_size, backfs.block_size);

    printf("ready to go!\n");
    backfs_fuse_main(args.argc, args.argv, &BackFS_Opers);

    return 0;
}

/*

This program is free software; you can redistribute it and/or modify
it under the terms of the GNU General Public License as published by
the Free Software Foundation; either version 2 of the License, or
(at your option) any later version.

This program is distributed in the hope that it will be useful,
but WITHOUT ANY WARRANTY; without even the implied warranty of
MERCHANTABILITY or FITNESS FOR A PARTICULAR PURPOSE.  See the
GNU General Public License for more details.

You should have received a copy of the GNU General Public License along
with this program; if not, write to the Free Software Foundation, Inc.,
51 Franklin Street, Fifth Floor, Boston, MA 02110-1301 USA.

*/<|MERGE_RESOLUTION|>--- conflicted
+++ resolved
@@ -86,65 +86,14 @@
         "    -o cache_size          maximum size for the cache (0)\n"
         "                           (default is for cache to grow to fill the device\n"
         "                              it is on)\n"
-<<<<<<< HEAD
         "    -o rw                  be a read-write cache (default is read-only)\n"
-=======
         "    -o block_size          cache block size. defaults to 128K\n"
->>>>>>> 432d634f
         "    -v --verbose           Enable informational messages.\n"
         "       -o verbose\n"
         "    -d --debug -o debug    Enable debugging mode. BackFS will not fork to\n"
         "                           background and enables all debugging messages.\n"
         "\n"
     );
-}
-
-int backfs_open(const char *path, struct fuse_file_info *fi)
-{
-    DEBUG("BackFS: open %s\n", path);
-
-    if (strcmp("/.backfs_control", path) == 0) {
-        if ((fi->flags & 3) != O_WRONLY)
-            return -EACCES;
-        else
-            return 0;
-    }
-
-    if (strcmp("/.backfs_version", path) == 0) {
-        if ((fi->flags & 3) != O_RDONLY)
-            return -EACCES;
-        else
-            return 0;
-    }
-
-    char real[PATH_MAX];
-    snprintf(real, PATH_MAX, "%s%s", backfs.real_root, path);
-    struct stat stbuf;
-    int ret = lstat(real, &stbuf);
-    if (ret == -1) {
-        return -errno;
-    }
-
-    if (!backfs.rw && (fi->flags & 3) != O_RDONLY) {
-        return -EACCES;
-    }
-
-    return 0;
-}
-
-int backfs_write(const char *path, const char *buf, size_t len, off_t offset,
-        struct fuse_file_info *fi)
-{
-    if (strcmp(path, "/.backfs_control") == 0) {
-        return backfs_control_file_write(path, buf, len, offset, fi);
-    }
-
-    if (!backfs.rw) {
-        return -EACCES;
-    }
-
-    //TODO
-    return -EIO;
 }
 
 int backfs_control_file_write(const char *path, const char *buf, size_t len, off_t offset,
@@ -186,6 +135,54 @@
     }
 
     return len;
+}
+
+int backfs_open(const char *path, struct fuse_file_info *fi)
+{
+    DEBUG("BackFS: open %s\n", path);
+
+    if (strcmp("/.backfs_control", path) == 0) {
+        if ((fi->flags & 3) != O_WRONLY)
+            return -EACCES;
+        else
+            return 0;
+    }
+
+    if (strcmp("/.backfs_version", path) == 0) {
+        if ((fi->flags & 3) != O_RDONLY)
+            return -EACCES;
+        else
+            return 0;
+    }
+
+    char real[PATH_MAX];
+    snprintf(real, PATH_MAX, "%s%s", backfs.real_root, path);
+    struct stat stbuf;
+    int ret = lstat(real, &stbuf);
+    if (ret == -1) {
+        return -errno;
+    }
+
+    if (!backfs.rw && (fi->flags & 3) != O_RDONLY) {
+        return -EACCES;
+    }
+
+    return 0;
+}
+
+int backfs_write(const char *path, const char *buf, size_t len, off_t offset,
+        struct fuse_file_info *fi)
+{
+    if (strcmp(path, "/.backfs_control") == 0) {
+        return backfs_control_file_write(path, buf, len, offset, fi);
+    }
+
+    if (!backfs.rw) {
+        return -EACCES;
+    }
+
+    //TODO
+    return -EIO;
 }
 
 int backfs_getattr(const char *path, struct stat *stbuf)
