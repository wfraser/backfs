/*
 * BackFS
 * Copyright (c) 2010-2014 William R. Fraser
 */

// this needs to be first
#include <fuse.h>
#include <fuse_opt.h>

#include <stdio.h>
#include <stdlib.h>
#include <stdint.h>
#include <stddef.h>
#include <stdbool.h>
#include <string.h>

#include <errno.h>
#include <unistd.h>
#include <fcntl.h>
#include <dirent.h>

#include <sys/statvfs.h>
#include <sys/stat.h>
#include <sys/xattr.h>

#include <pthread.h>

#include "global.h"
#include "fscache.h"
#include "util.h"

#if FUSE_USE_VERSION > 25
#define backfs_fuse_main(argc, argv, opers) fuse_main(argc,argv,opers,NULL)
#else
#define backfs_fuse_main fuse_main
#endif

// default cache block size: 128 KiB
#define BACKFS_DEFAULT_BLOCK_SIZE 0x20000

// Comment this out if you're on an older system that doesn't have this call.
#define HAVE_UTIMENS

struct backfs { 
    char *cache_dir;
    char *real_root;
    unsigned long long cache_size;
    unsigned long long block_size;
    bool rw;
    pthread_mutex_t lock;
};
static struct backfs backfs = {0};

int backfs_log_level;
bool backfs_log_stderr = false;

#define FORWARD(func, ...) \
    do { \
        ret = func(__VA_ARGS__); \
        if (ret == -1) { \
            PERROR(#func); \
            ret = -errno; \
            goto exit; \
        } \
    } while (0)

#define RW_ONLY() \
    do { \
        if (!backfs.rw) { \
            ret = -EROFS; \
            goto exit; \
        } \
    } while (0)

#define REALPATH(real, path) \
    do { \
        if (-1 == asprintf(&real, "%s%s", backfs.real_root, path)) { \
            ret = -ENOMEM; \
            goto exit; \
        } \
    } while (0)

void usage()
{
    fprintf(stderr, 
        "usage: backfs [-o <options>] <backing> <mount point>\n"
        "\n"
        "BackFS options:\n"
        "    -o cache               cache location (REQUIRED)\n"
        "    -o backing_fs          backing filesystem location (REQUIRED here or\n"
        "                               as the first non-option argument)\n"
        "    -o cache_size          maximum size for the cache (0)\n"
        "                           (default is for cache to grow to fill the device\n"
        "                              it is on)\n"
#ifdef BACKFS_RW
        "    -o rw                  be a read-write cache (default is read-only)\n"
#endif
        "    -o block_size          cache block size. defaults to 128K\n"
        "    -v --verbose           Enable informational messages.\n"
        "       -o verbose\n"
        "    -d --debug -o debug    Enable debugging mode. BackFS will not fork to\n"
        "                           background and enables all debugging messages.\n"
        "\n"
    );
}

<<<<<<< HEAD
const char BACKFS_CONTROL_FILE[] = "/.backfs_control";
const char BACKFS_VERSION_FILE[] = "/.backfs_version";
=======
#define REALPATH(real, path) \
    do { \
        if (-1 == asprintf(&real, "%s%s", backfs.real_root, path)) { \
            ret = -ENOMEM; \
            goto exit; \
        } \
    } while (0)
>>>>>>> 2a4adc9c

int backfs_control_file_write(const char *buf, size_t len)
{
    char *data = (char*)malloc(len+1);
    memcpy(data, buf, len);
    data[len] = '\0';

    char command[20];
    char *c = command;
    while (*data != ' ' && *data != '\n' && *data != '\0') {
        *c = *data;
        c++;
        data++;
    }

    *c = '\0';
    if (*data == ' ' || *data == '\n')
        data++;

    DEBUG("backfs_control: command(%s) data(%s)\n", command, data);

    if (strcmp(command, "test") == 0) {
        // nonsensical error "Cross-device link"
        return -EXDEV;
    } else if (strcmp(command, "invalidate") == 0) {
        int err = cache_invalidate_file(data);
        if (err != 0)
            return err;
    } else if (strcmp(command, "free_orphans") == 0) {
        int err = cache_free_orphan_buckets();
        if (err != 0)
            return err;
    } else if (strcmp(command, "noop") == 0) {
        // test command; do nothing
    } else {
        return -EBADMSG;
    }

    return len;
}

int backfs_access(const char *path, int mode)
{
<<<<<<< HEAD
    char modestr[4] = {0};
    size_t modestr_pos = 0;

    int checkmode = 0;
    if (mode & F_OK) {
        modestr[0] = 'f';
    }
    else {
        if (mode & R_OK) {
            modestr[modestr_pos++] = 'r';
            checkmode |= 4;
        }
        if (mode & W_OK) {
            modestr[modestr_pos++] = 'w';
            checkmode |= 2;
        }
        if (mode & X_OK) {
            modestr[modestr_pos++] = 'x';
            checkmode |= 1;
        }
=======
    DEBUG("BackFS: open %s\n", path);
    int ret = 0;
    char *real = NULL;

    if (strcmp("/.backfs_control", path) == 0) {
        if ((fi->flags & 3) != O_WRONLY)
            ret = -EACCES;
        goto exit;
    }

    if (strcmp("/.backfs_version", path) == 0) {
        if ((fi->flags & 3) != O_RDONLY)
            ret = -EACCES;
        goto exit;
>>>>>>> 2a4adc9c
    }
    DEBUG("access (%s) %s\n", modestr, path);

<<<<<<< HEAD
    int ret = 0;
    char *real = NULL;

    REALPATH(real, path);
    struct stat stbuf;
    ret = lstat(real, &stbuf);
=======
    REALPATH(real, path);
    struct stat stbuf;
    ret = lstat(real, &stbuf);
    FREE(real);
>>>>>>> 2a4adc9c
    if (ret == -1) {
        ret = -errno;
        goto exit;
    }

<<<<<<< HEAD
    DEBUG("checkmode: 0%o\n", checkmode);

    if (checkmode > 0) {
        if (!backfs.rw && (mode & W_OK)) {
            ret = -EACCES;
            goto exit;
        }

        DEBUG("fullmode: 0%o\n", stbuf.st_mode);

        struct fuse_context *ctx = fuse_get_context();

        int shift = 0;
        if (ctx->uid == stbuf.st_uid) {
            shift = 6;
        }
        else if (ctx->gid == stbuf.st_gid) {
            shift = 3;
        }
        int mode = (stbuf.st_mode & (0x7 << shift)) >> shift;

        DEBUG("mode: 0%o\n", mode);

        if ((mode & checkmode) != checkmode) {
            ret = -EACCES;
            goto exit;
        }
=======
    if (!backfs.rw && (fi->flags & 3) != O_RDONLY) {
        ret = -EACCES;
        goto exit;
>>>>>>> 2a4adc9c
    }

exit:
    FREE(real);
    return ret;
<<<<<<< HEAD
}

int backfs_open(const char *path, struct fuse_file_info *fi)
{
    DEBUG("open %s\n", path);
    int ret = 0;
    char *real = NULL;

    if (strcmp(BACKFS_CONTROL_FILE, path) == 0) {
        if ((fi->flags & 3) != O_WRONLY)
            ret = -EACCES;
        goto exit;
    }

    if (strcmp(BACKFS_VERSION_FILE, path) == 0) {
        if ((fi->flags & 3) != O_RDONLY)
            ret = -EACCES;
        goto exit;
    }

    REALPATH(real, path);
    int fd = open(real, fi->flags);
    if (fd == -1) {
        PERROR("open");
        ret = -errno;
        goto exit;
    }
    
    fi->fh = fd;

exit:
    FREE(real);
    return ret;
=======
>>>>>>> 2a4adc9c
}

int backfs_write(const char *path, const char *buf, size_t size, off_t offset,
        struct fuse_file_info *fi)
{
    DEBUG("write %s %lx %lx\n", path, size, offset);

    if (strcmp(path, BACKFS_CONTROL_FILE) == 0) {
        return backfs_control_file_write(buf, size);
    }
    else if (strcmp(path, BACKFS_VERSION_FILE) == 0) {
        return -EACCES;
    }

    if (!backfs.rw) {
        return -EACCES;
    }

    int ret = 0;
    bool locked = false;
    bool first = true;
    
    int bytes_written = 0;
    uint32_t first_block = offset / backfs.block_size;
    uint32_t last_block = (offset+size) / backfs.block_size;
    uint32_t block;
    off_t buf_offset = 0;
    for (block = first_block; block <= last_block; block++) {
        size_t block_size;

        if (block == first_block)
            block_size = ((block + 1) * backfs.block_size) - offset;
        else if (block == last_block)
            block_size = size - buf_offset;
        else
            block_size = backfs.block_size;

        if (block_size > size)
            block_size = size;
        if (block_size == 0)
            continue;

        pthread_mutex_lock(&backfs.lock);
        locked = true;

        if (first) {
            DEBUG("writing to 0x%lx to 0x%lx, block size is 0x%lx\n",
                (unsigned long)offset,
                (unsigned long)offset+size,
                (unsigned long)backfs.block_size);
            first = false;
        }
        
        DEBUG("writing block %lu, 0x%lx to 0x%lx\n",
            (unsigned long)block,
            (unsigned long)offset + buf_offset,
            (unsigned long)offset + buf_offset + block_size);

        ssize_t nwritten = pwrite((int)fi->fh, buf + buf_offset, block_size, offset + buf_offset);

        bytes_written += nwritten;
        DEBUG("bytes_written=%lu\n",(unsigned long)bytes_written);
        if (nwritten < block_size) {
            DEBUG("wrote less than requested, %lu instead of %lu\n",
                (unsigned long)nwritten,
                (unsigned long)block_size);
            ret = bytes_written;
            goto exit;
        }
        
        if (block_size == backfs.block_size) {
            // a full block, save it to the cache
            for (int loop = 0; loop < 5; loop++) {
                if (0 == cache_add(
                            path,
                            block,
                            buf + buf_offset,
                            nwritten,
                            time(NULL))
                        || errno != EAGAIN) {
                    break;
                }
                DEBUG("cache retry #%d\n", loop+1);
            }
        }
        else {
            cache_try_invalidate_block(path, block);
        }

        pthread_mutex_unlock(&backfs.lock);
        locked = false;

        buf_offset += block_size;
    }

    ret = bytes_written;

exit:
    if (locked)
        pthread_mutex_unlock(&backfs.lock);
    return ret;
}

int backfs_readlink(const char *path, char *buf, size_t bufsize)
{
    int ret = 0;
    char *real = NULL;

    REALPATH(real, path);

    ssize_t bytes_written = readlink(real, buf, bufsize);
    if (bytes_written == -1)
    {
        ret = -errno;
        goto exit;
    }

exit:
    FREE(real);
    return ret;
}

int backfs_getattr(const char *path, struct stat *stbuf)
{
<<<<<<< HEAD
    DEBUG("getattr %s\n", path);
=======
    DEBUG("BackFS: getattr %s\n", path);
>>>>>>> 2a4adc9c
    int ret = 0;
    char *real = NULL;

    if (strcmp(path, BACKFS_CONTROL_FILE) == 0) {
        memset(stbuf, 0, sizeof(struct stat));
        stbuf->st_mode = S_IFREG | 0200;
        stbuf->st_nlink = 1;
        stbuf->st_size = 0;
        stbuf->st_uid = 0;
        stbuf->st_gid = 0;
        stbuf->st_atime = 0;
        stbuf->st_mtime = 0;
        stbuf->st_ctime = 0;
        goto exit;
    }

    if (strcmp(path, BACKFS_VERSION_FILE) == 0) {
        memset(stbuf, 0, sizeof(struct stat));
        stbuf->st_mode = S_IFREG | 0444;
        stbuf->st_nlink = 1;
        stbuf->st_size = strlen(BACKFS_VERSION);
        stbuf->st_uid = 0;
        stbuf->st_gid = 0;
        stbuf->st_atime = 0;
        stbuf->st_mtime = 0;
        stbuf->st_ctime = 0;
        goto exit;
    }

    REALPATH(real, path);
    ret = lstat(real, stbuf);
    
    // no write perms
    if (!backfs.rw) {
        stbuf->st_mode &= ~0222;
    }

    if (ret == -1) {
        ret = -errno;
    } else {
<<<<<<< HEAD
        DEBUG("mode: 0%o\n", stbuf->st_mode);
=======
        DEBUG("BackFS: mode: %o\n", stbuf->st_mode);
>>>>>>> 2a4adc9c
        ret = 0;
    }

exit:
    FREE(real);
    return ret;
}

int backfs_read(const char *path, char *rbuf, size_t size, off_t offset,
        struct fuse_file_info *fi)
{
    int ret = 0;
    bool locked = false;
    char *block_buf = NULL;
    char *real = NULL;

    if (strcmp(path, BACKFS_VERSION_FILE) == 0) {
        char *ver = BACKFS_VERSION;
        size_t len = strlen(ver);

        if (offset > len) {
            goto exit;
        }

        int bytes_out = ((len - offset) > size) ? size : (len - offset);

        memcpy(rbuf, ver+offset, bytes_out);

        ret = bytes_out;
        goto exit;
    }

    // for debug output
    bool first = true;

    int bytes_read = 0;
    uint32_t first_block = offset / backfs.block_size;
    uint32_t last_block = (offset+size) / backfs.block_size;
    uint32_t block;
    size_t buf_offset = 0;
    for (block = first_block; block <= last_block; block++) {
        off_t block_offset;
        size_t block_size;
        
        if (block == first_block) {
            block_offset = offset - block * backfs.block_size;
        } else {
            block_offset = 0;
        }

        if (block == last_block) {
            block_size = (offset+size) - (block * backfs.block_size) - block_offset;
        } else {
            block_size = backfs.block_size - block_offset;
        }
		
        if (block_size == 0)
            continue;

        // in case another thread is reading a full block as a result of a 
        // cache miss
        pthread_mutex_lock(&backfs.lock);
        locked = true;

        if (first) {
            DEBUG("reading from 0x%lx to 0x%lx, block size is 0x%lx\n",
                    (unsigned long) offset,
                    (unsigned long) offset+size,
                    (unsigned long) backfs.block_size);
            first = false;
        }

        DEBUG("reading block %lu, 0x%lx to 0x%lx\n",
                (unsigned long) block,
                (unsigned long) block_offset,
                (unsigned long) block_offset + block_size);
                
        REALPATH(real, path);
        
        struct stat real_stat;
        real_stat.st_mtime = 0;
        if (stat(real, &real_stat) == -1) {
            PERROR("stat on real file failed");
            ret = -1 * errno;
            goto exit;
        }

        uint64_t bread = 0;
        int result = cache_fetch(path, block, block_offset, 
                rbuf + buf_offset, block_size, &bread, real_stat.st_mtime);
        if (result == -1) {
            if (errno == ENOENT) {
                // not an error
            } else {
                PERROR("read from cache failed");
                ret = -EIO;
                goto exit;
            }

            //
            // need to do a real read
            //

            DEBUG("reading block %lu from real file: %s\n",
                    (unsigned long) block, real);
            int fd = (int)fi->fh;
            
            // read the entire block
            block_buf = (char*)malloc(backfs.block_size);
            int nread = pread(fd, block_buf, backfs.block_size,
                    backfs.block_size * block);
            if (nread == -1) {
                PERROR("read error on real file");
                ret = -EIO;
                goto exit;
            } else {
                DEBUG("got %lu bytes from real file\n", (unsigned long) nread);
                DEBUG("adding to cache\n");
                
                for (int loop = 0; loop < 5; loop++) {
                    if (0 == cache_add(
                                path,
                                block,
                                block_buf,
                                nread,
                                real_stat.st_mtime)
                            || errno != EAGAIN) {
                        break;
                    }
                    DEBUG("cache retry #%d\n", loop+1);
                }

                memcpy(rbuf+buf_offset, block_buf+block_offset, 
                        ((nread < block_size) ? nread : block_size));
                FREE(block_buf);

                if (nread < block_size) {
                    DEBUG("read less than requested, %lu instead of %lu\n", 
                            (unsigned long) nread, (unsigned long) block_size);
                    bytes_read += nread;
                    DEBUG("bytes_read=%lu\n", 
                            (unsigned long) bytes_read);
                    ret = bytes_read;
                    goto exit;
                } else {
                    DEBUG("%lu bytes for fuse buffer\n", 
                            (unsigned long) block_size);
                    bytes_read += block_size;
                    DEBUG("bytes_read=%lu\n", (unsigned long) bytes_read);
                }
            }
        } else {
            DEBUG("got %lu bytes from cache\n", (unsigned long) bread);
            bytes_read += bread;
            DEBUG("bytes_read=%lu\n", (unsigned long) bytes_read);

            if (bread < block_size) {
                // must have read the end of file
                DEBUG("fewer than requested\n");
                ret = bytes_read;
                goto exit;
            }
        }

        pthread_mutex_unlock(&backfs.lock);
        locked = false;

        buf_offset += block_size;
    }

    ret = bytes_read;

exit:
    FREE(real);
    FREE(block_buf);
    if (locked) {
        pthread_mutex_unlock(&backfs.lock);
    }
    return ret;
}

int backfs_opendir(const char *path, struct fuse_file_info *fi)
{
    DEBUG("opendir %s\n", path);
    int ret = 0;
    char *real = NULL;
    REALPATH(real, path);

    DIR *dir = opendir(real);

    if (dir == NULL) {
        PERROR("opendir failed");
        ret = -errno;
        goto exit;
    }

    fi->fh = (uint64_t)(intptr_t)dir;

exit:
    FREE(real);
    return ret;
<<<<<<< HEAD
}

int backfs_releasedir(const char *path, struct fuse_file_info *fi)
{
    DEBUG("releasedir %s\n", path);
    int ret = 0;

    if (fi->fh != 0) {
        DEBUG("releasedir closing directory");
        DIR *dir = (DIR*)(intptr_t)(fi->fh);
        fi->fh = 0;
        FORWARD(closedir, dir);
    }

exit:
    return ret;
=======
>>>>>>> 2a4adc9c
}

int backfs_readdir(const char *path, void *buf, fuse_fill_dir_t filler,
        off_t offset, struct fuse_file_info *fi)
{
    DEBUG("readdir %s\n", path);
    int ret = 0;
    char *real = NULL;

    if (offset != 0) {
        return EINVAL;
    }

    int ret = 0;
    char *real = NULL;

    DIR *dir = (DIR*)(intptr_t)(fi->fh);

    if (dir == NULL) {
        ERROR("got null dir handle");
        ret = -EBADF;
        goto exit;
    }

    REALPATH(real, path);

    // fs control handle
    if (strcmp("/", path) == 0) {
        filler(buf, ".backfs_control", NULL, 0);
        filler(buf, ".backfs_version", NULL, 0);
    }

    int res;
    struct dirent *entry = malloc(offsetof(struct dirent, d_name) + max_filename_length(real) + 1);
    if (entry == NULL) {
        ret = -ENOMEM;
        goto exit;
    }
    struct dirent *rp;
    while ((res = readdir_r(dir, entry, &rp) == 0) && (rp != NULL)) {
        filler(buf, rp->d_name, NULL, 0);
    }
    free(entry);

exit:
    FREE(real);
    return ret;
}

<<<<<<< HEAD
int backfs_truncate(const char *path, off_t length)
{
    DEBUG("truncate %s, %u\n", path, length);

    if (strcmp(path, BACKFS_CONTROL_FILE) == 0) {
        // Probably due to user doing 'echo foo > .backfs_control' instead of using '>>'.
        // Ignore it.
        return 0;
    }

    int ret = 0;
    char *real = NULL;

    RW_ONLY();
    REALPATH(real, path);
    FORWARD(truncate, real, length);

    uint32_t block = length / backfs.block_size;
    cache_try_invalidate_blocks_above(path, block);

exit:
    FREE(real);
    return ret;
=======
exit:
    FREE(real);
    return 0;
>>>>>>> 2a4adc9c
}

int backfs_create(const char *path, mode_t mode, struct fuse_file_info *info)
{
    DEBUG("create (mode 0%o) %s\n", mode, path);
    int ret = 0;
    char *real = NULL;

    RW_ONLY();
    REALPATH(real, path);

    ret = open(real, info->flags | O_CREAT | O_EXCL); // not sure on the read/write mode here...
    if (ret == -1) {
        PERROR("error opening real file for create");
        ret = -errno;
        goto exit;
    }
    info->fh = ret;

    FORWARD(chmod, real, mode);

exit:
    FREE(real);
    return ret;
}

int backfs_unlink(const char *path)
{
    DEBUG("unlink %s\n", path);
    int ret = 0;
    char *real = NULL;

    RW_ONLY();
    REALPATH(real, path);
    FORWARD(unlink, real);

    if (0 == cache_try_invalidate_file(path)) {
        DEBUG("unlink: invalidated cache for the file\n");
    }
    // ignore its return value; don't care if it fails.

exit:
    FREE(real);
    return ret;
}

int backfs_release(const char *path, struct fuse_file_info *info)
{
    DEBUG("release: %s\n", path);

    if (info->fh != 0) {
        // If we saved a file handle here from 
        DEBUG("closing saved file handle\n");
        close((int)info->fh);
    }

    // FUSE ignores the return value here.
    return 0;
}

int backfs_mkdir(const char *path, mode_t mode)
{
    DEBUG("mkdir (mode 0%o) %s\n", mode, path);
    int ret = 0;
    char *real = NULL;

    RW_ONLY();
    REALPATH(real, path);
    FORWARD(mkdir, real, mode);

exit:
    FREE(real);
    return ret;
}

int backfs_rmdir(const char *path)
{
    DEBUG("rmdir %s\n", path);
    int ret = 0;
    char *real = NULL;

    RW_ONLY();
    REALPATH(real, path);
    FORWARD(rmdir, real);

exit:
    FREE(real);
    return ret;
}

int backfs_symlink(const char *target, const char *path)
{
    DEBUG("symlink %s -> %s\n", target, path);
    int ret = 0;
    char *real = NULL;

    RW_ONLY();
    REALPATH(real, path);
    FORWARD(symlink, target, real);

exit:
    FREE(real);
    return ret;
}

// These two functions work in exactly the same way.
#define BACKFS_RENAME_OR_LINK(rename_or_link, id) \
int backfs_##rename_or_link(const char *path, const char *path_new) \
{ \
    DEBUG(#rename_or_link " %s -> %s\n", path, path_new); \
    int ret = 0; \
    char *real = NULL; \
    char *real_new = NULL; \
    bool locked = false; \
    \
    RW_ONLY(); \
    \
    REALPATH(real, path); \
    REALPATH(real_new, path_new); \
    \
    if (id == 0) \
        locked = true; \
        pthread_mutex_lock(&backfs.lock); \
    \
    FORWARD(rename_or_link, real, real_new); \
    \
    if (id == 0) { \
        int cache_ret = cache_rename(path, path_new); \
        if (cache_ret != 0) { \
            FORWARD(rename, real_new, real); \
            ret = cache_ret; \
        } \
    } \
\
exit: \
    if (id == 0 && locked) \
        pthread_mutex_unlock(&backfs.lock); \
    FREE(real); \
    FREE(real_new);\
    return ret; \
}

BACKFS_RENAME_OR_LINK(rename, 0)
BACKFS_RENAME_OR_LINK(link, 1)

int backfs_chmod(const char *path, mode_t mode)
{
    DEBUG("chmod %s 0%o\n", path, mode);
    int ret = 0;
    char *real = NULL;

    RW_ONLY();
    REALPATH(real, path);
    FORWARD(chmod, real, mode);

exit:
    FREE(real);
    return ret;
}

int backfs_chown(const char *path, uid_t uid, gid_t gid)
{
    DEBUG("chown %s %d:%d\n", path, uid, gid);
    int ret = 0;
    char *real = NULL;

    RW_ONLY();
    REALPATH(real, path);
    FORWARD(chown, real, uid, gid);

exit:
    FREE(real);
    return ret;
}

#ifdef HAVE_UTIMENS
int backfs_utimens(const char *path, const struct timespec tv[2])
{
    DEBUG("utimens %s\n", path);
    int ret = 0;
    char *real = NULL;

    RW_ONLY();
    REALPATH(real, path);
    FORWARD(utimensat, 0, real, tv, 0);

exit:
    FREE(real);
    return ret;
}
#endif

//
// Support for custom attributes
//

enum
{
    ATTRIBUTE_INVALID_ACTION,
    ATTRIBUTE_READ,
    ATTRIBUTE_WRITE,
    ATTRIBUTE_WRITE_REPLACE,
    ATTRIBUTE_CREATE,
    ATTRIBUTE_REMOVE,
};

struct backfs_attribute_handler
{
    const char *attribute_name;
    int (*handler_fn)(const char *path, const char *name, char *value, size_t size,
                            int action);
};

#define BACKFS_ATTRIBUTE_HANDLER(attribute_name) \
int backfs_##attribute_name##_handler( \
    const char *path, \
    const char *name, \
    char *value, \
    size_t size, \
    int action \
    )

BACKFS_ATTRIBUTE_HANDLER(in_cache)
{
    (void)name;

    int ret = 0;
    char *out = NULL;

    if (action != ATTRIBUTE_READ) {
        ret = -EACCES;
        goto exit;
    }

    uint64_t cached_bytes = 0;
    ret = cache_has_file(path, &cached_bytes);
    if (ret != 0) {
        goto exit;
    }

    int required_space = asprintf(&out, "%llu", cached_bytes);

    if (size == 0) {
        ret = required_space;
    }
    else if (size < required_space) {
        ret = -ERANGE;
    }
    else {
        memcpy(value, out, required_space);
        ret = required_space;
    }

exit:
    FREE(out);
    return ret;
}

const struct backfs_attribute_handler backfs_attributes[] = {
    { "user.backfs.in_cache", &backfs_in_cache_handler }
};

int backfs_handle_attribute(const char *path, const char *name, char *value, size_t size,
                            int action)
{
    int ret = -ENOTSUP;
    bool handled = false;

    for (size_t i = 0; i < COUNTOF(backfs_attributes); i++) {
        if (strcmp(backfs_attributes[i].attribute_name, name) == 0) {
            ret = backfs_attributes[i].handler_fn(path, name, value, size, action);
            handled = true;
            break;
        }
    }

    const char prefix[] = "user.backfs.";
    if (!handled && strncmp(name, prefix, COUNTOF(prefix) - 1) == 0) {
        switch (action) {
        case ATTRIBUTE_READ:
        case ATTRIBUTE_REMOVE:
            ret = -ENODATA; // should be ENOATTR but this isn't as widely available
            break;
        case ATTRIBUTE_WRITE:
        case ATTRIBUTE_WRITE_REPLACE:
        case ATTRIBUTE_CREATE:
            ret = -EACCES;
            break;
        default:
            ret = -EINVAL;
        }
    }

    return ret;
}

int backfs_getxattr(const char *path, const char *name, char *value, size_t size)
{
    DEBUG("getxattr %s %s %d\n", path, name, size);
    int ret = 0;
    char *real = NULL;

    ret = backfs_handle_attribute(path, name, value, size, ATTRIBUTE_READ);

    if (ret == -ENOTSUP) {
        REALPATH(real, path);
        FORWARD(getxattr, real, name, value, size);
    }

exit:
    FREE(real);
    return ret;
}

int backfs_setxattr(const char *path, const char *name, const char *value, size_t size,
                    int flags)
{
    DEBUG("setxattr %s %s\n", path, name);
    int ret = 0;
    char *real = NULL;

    RW_ONLY();

    int action;
    if (flags == XATTR_CREATE)
        action = ATTRIBUTE_CREATE;
    else if (flags == XATTR_REPLACE)
        action = ATTRIBUTE_WRITE_REPLACE;
    else 
        action = ATTRIBUTE_WRITE;

    ret = backfs_handle_attribute(path, name, (char*)value, size, action);

    if (ret == -ENOTSUP) {
        REALPATH(real, path);
        FORWARD(setxattr, real, name, value, size, flags);
    }

exit:
    FREE(real);
    return ret;
}

int backfs_removexattr(const char *path, const char *name)
{
    DEBUG("removexattr %s %s\n", path, name);
    int ret = 0;
    char *real = NULL;

    RW_ONLY();

    ret = backfs_handle_attribute(path, name, NULL, 0, ATTRIBUTE_REMOVE);

    if (ret == -ENOTSUP) {
        REALPATH(real, path);
        FORWARD(removexattr, real, name);
    }

exit:
    FREE(real);
    return ret;
}

int backfs_listxattr(const char *path, char *list, size_t size)
{
    DEBUG("listxattr %s\n", path);
    int ret = 0;
    char *real = NULL;

    REALPATH(real, path);

    if (size == 0) {
        ret = listxattr(real, NULL, 0);
        
        for (size_t i = 0; i < COUNTOF(backfs_attributes); i++) {
            ret += strlen(backfs_attributes[i].attribute_name) + 1;
        }
    }
    else {
        for (size_t i = 0; i < COUNTOF(backfs_attributes); i++) {
            size_t name_len = strlen(backfs_attributes[i].attribute_name) + 1;
            if (name_len > size) {
                ret = ERANGE;
                goto exit;
            }

            memcpy(list, backfs_attributes[i].attribute_name, name_len);
            size -= name_len;
            list += name_len;
            ret += name_len;
        }

        ssize_t listsize = listxattr(real, list, size);
        DEBUG("forwarded: %d\n", listsize);
        if (listsize < 0) {
            goto exit;
        }
        else {
            ret += listsize;
        }
    }

exit:
    FREE(real);
    return ret;
}

#ifdef STUB_FUNCTIONS
//
// Stubs for the remaining syscalls
//

#define STUB(func, ...) \
int backfs_##func(const char *path, __VA_ARGS__) \
{ \
    DEBUG(#func ": %s\n", path); \
    return -ENOSYS; \
}

STUB(statfs, struct statvfs *stat)
STUB(flush, struct fuse_file_info *ffi)
STUB(fsync, int n, struct fuse_file_info *ffi)
STUB(fsyncdir, int a, struct fuse_file_info *ffi)
STUB(lock, struct fuse_file_info *ffi, int cmd, struct flock *flock)
STUB(bmap, size_t blocksize, uint64_t *idx)
STUB(ioctl, int cmd, void *arg, struct fuse_file_info *ffi, unsigned int flags, void *data)
STUB(poll, struct fuse_file_info *ffi, struct fuse_pollhandle *ph, unsigned *reventsp)
STUB(flock, struct fuse_file_info *ffi, int op)
STUB(fallocate, int a, off_t b, off_t c, struct fuse_file_info *ffi)
#endif

#define IMPL(func) .func = backfs_##func

static struct fuse_operations BackFS_Opers = {
#ifdef BACKFS_RW
    IMPL(mkdir),
    IMPL(unlink),
    IMPL(rmdir),
    IMPL(symlink),
    IMPL(rename),
    IMPL(link),
    IMPL(chmod),
    IMPL(chown),
    IMPL(setxattr),
    IMPL(removexattr),
    IMPL(create),
#ifdef HAVE_UTIMENS
    IMPL(utimens),
#endif
#ifdef STUB_FUNCTIONS
    IMPL(fsyncdir),
    IMPL(statfs),
    IMPL(flush),
    IMPL(fsync),
    IMPL(lock),
    IMPL(bmap),
    IMPL(ioctl),
    IMPL(poll),
    IMPL(flock),
//    IMPL(fallocate),  // pretty new; a lot of FUSE installs don't have this yet.
#endif
#endif
    IMPL(open),
    IMPL(read),
    IMPL(opendir),
    IMPL(readdir),
    IMPL(releasedir),
    IMPL(getattr),
    IMPL(access),
    IMPL(write),
    IMPL(readlink),
    IMPL(truncate),
    IMPL(release),
    IMPL(getxattr),
    IMPL(listxattr),
//  IMPL(ftruncate)     // redundant, use truncate instead
//  IMPL(fgetattr),     // redundant, use getattr instead
//  IMPL(read_buf),     // use read instead
//  IMPL(write_buf),    // use write instead
};

enum {
    KEY_RW,
    KEY_VERBOSE,
    KEY_DEBUG,
    KEY_HELP,
    KEY_VERSION,
};

static struct fuse_opt backfs_opts[] = {
    {"cache=%s",        offsetof(struct backfs, cache_dir),     0},
    {"cache_size=%llu", offsetof(struct backfs, cache_size),    0},
    {"backing_fs=%s",   offsetof(struct backfs, real_root),     0},
    {"block_size=%llu", offsetof(struct backfs, block_size),    0},
    FUSE_OPT_KEY("rw",          KEY_RW),
    FUSE_OPT_KEY("verbose",     KEY_VERBOSE),
    FUSE_OPT_KEY("-v",          KEY_VERBOSE),
    FUSE_OPT_KEY("--verbose",   KEY_VERBOSE),
    FUSE_OPT_KEY("debug",       KEY_DEBUG),
    FUSE_OPT_KEY("-d",          KEY_DEBUG),
    FUSE_OPT_KEY("--debug",     KEY_DEBUG),
    FUSE_OPT_KEY("-h",          KEY_HELP),
    FUSE_OPT_KEY("--help",      KEY_HELP),
    FUSE_OPT_KEY("-V",          KEY_VERSION),
    FUSE_OPT_KEY("--version",   KEY_VERSION),
    FUSE_OPT_END
};

enum {
    FUSE_OPT_ERROR = -1,
    FUSE_OPT_DISCARD = 0,
    FUSE_OPT_KEEP = 1
};

int num_nonopt_args_read = 0;
char* nonopt_arguments[2] = {NULL, NULL};

int backfs_opt_proc(void *data, const char *arg, int key, 
        struct fuse_args *outargs)
{
    (void)data;

    switch (key) {
    case FUSE_OPT_KEY_OPT:
        // Unknown option-argument. Pass it along to FUSE I guess?
        return FUSE_OPT_KEEP;

    case FUSE_OPT_KEY_NONOPT:
        // We take either 1 or 2 non-option arguments.
        // The last one is the mount-point. This needs to be tacked on to the outargs,
        // because FUSE handles it. But during parsing we don't know how many there are,
        // so just save them for later, and main() will fix it.
        if (num_nonopt_args_read < 2) {
            nonopt_arguments[num_nonopt_args_read++] = (char*)arg;
            return FUSE_OPT_DISCARD;
        }
        else {
            fprintf(stderr, "BackFS: too many arguments: "
                "don't know what to do with \"%s\"\n", arg);
            return FUSE_OPT_ERROR;
        }
        break;

    case KEY_RW:
#ifdef BACKFS_RW
        // Print a nasty warning to stdout
        printf("####################################\n"
               "#                                  #\n"
               "# ENABLING EXPERIMENTAL R/W MODE!! #\n"
               "#                                  #\n"
               "####################################\n");
        backfs.rw = true;
        // Turn on big_writes so we get writes > 4K in size. Helps cache.
        fuse_opt_add_opt(outargs->argv, "big_writes");
        return FUSE_OPT_DISCARD;
#else
        fprintf(stderr, "BackFS: mounting r/w is not supported in this build.\n");
        return FUSE_OPT_ERROR;
#endif

    case KEY_VERBOSE:
        backfs_log_level = LOG_LEVEL_INFO;
        return FUSE_OPT_DISCARD;

    case KEY_DEBUG:
        fuse_opt_add_arg(outargs, "-d");
        backfs_log_level = LOG_LEVEL_DEBUG;
        backfs_log_stderr = true;
        return FUSE_OPT_DISCARD;
    
    case KEY_HELP:
        fuse_opt_add_arg(outargs, "-h");
        usage();
        backfs_fuse_main(outargs->argc, outargs->argv, &BackFS_Opers);
        exit(1);

    case KEY_VERSION:
        fprintf(stderr, "BackFS: %s\n", BACKFS_VERSION);
        fuse_opt_add_arg(outargs, "--version");
        backfs_fuse_main(outargs->argc, outargs->argv, &BackFS_Opers);
        exit(0);
        
    default:
        // Shouldn't ever get here.
        fprintf(stderr, "BackFS: argument parsing error\n");
        abort();
    }
}

int main(int argc, char **argv)
{
    struct fuse_args args = FUSE_ARGS_INIT(argc, argv);
    struct statvfs cachedir_statvfs;

    backfs_log_level = LOG_LEVEL_WARN;

    if (fuse_opt_parse(&args, &backfs, backfs_opts, backfs_opt_proc) == -1) {
        fprintf(stderr, "BackFS: argument parsing failed.\n");
        return 1;
    }

    if (num_nonopt_args_read > 0) {
        fuse_opt_add_arg(&args, nonopt_arguments[num_nonopt_args_read - 1]);
        if (num_nonopt_args_read == 2) {
            backfs.real_root = nonopt_arguments[0];
        }
    }
    else {
        fprintf(stderr, "BackFS: error: you need to specify a mount point.\n");
        usage();
        fuse_opt_add_arg(&args, "-ho");
        backfs_fuse_main(args.argc, args.argv, &BackFS_Opers);
        return -1;
    }

#if 1
    char *cwd = getcwd(NULL, 0); // non-standard usage, Linux only
#else
    // standard POSIX, but ugly
    char cwd[PATH_MAX];
    getcwd(cwd, PATH_MAX);
#endif

    if (backfs.real_root == NULL) {
        fprintf(stderr, "BackFS: error: you need to specify a backing filesystem.\n");
        usage();
        fuse_opt_add_arg(&args, "-ho");
        backfs_fuse_main(args.argc, args.argv, &BackFS_Opers);
        return -1;
    }

    if (backfs.real_root[0] != '/') {
        const char *rel = backfs.real_root;
        asprintf(&backfs.real_root, "%s/%s", cwd, rel);
    }

    DIR *d;
    if ((d = opendir(backfs.real_root)) == NULL) {
        perror("BackFS ERROR: error checking backing filesystem");
        fprintf(stderr, "BackFS: specified as \"%s\"\n", backfs.real_root);
        return 2;
    }
    closedir(d);

    if (backfs.cache_dir == NULL) {
        fprintf(stderr, "BackFS: error: you need to specify a cache location with \"-o cache\"\n");
        return -1;
    }

    if (backfs.cache_dir[0] != '/') {
        char *rel = backfs.cache_dir;
        asprintf(&backfs.cache_dir, "%s/%s", cwd, rel);
    }

    FREE(cwd);

#ifndef NOSYSLOG
    openlog("BackFS", 0, LOG_USER);
#endif

    // TODO: move these to fscache.c?

    if (statvfs(backfs.cache_dir, &cachedir_statvfs) == -1) {
        perror("BackFS ERROR: error checking cache dir");
        return 3;
    }

    if (access(backfs.cache_dir, W_OK) == -1) {
        perror("BackFS ERROR: unable to write to cache dir");
        return 4;
    }

    char *buf = NULL;
    asprintf(&buf, "%s/buckets", backfs.cache_dir);
    if (mkdir(buf, 0700) == -1 && errno != EEXIST) {
        perror("BackFS ERROR: unable to create cache bucket directory");
        return 5;
    }
    FREE(buf);

    asprintf(&buf, "%s/map", backfs.cache_dir);
    if (mkdir(buf, 0700) == -1 && errno != EEXIST) {
        perror("BackFS ERROR: unable to create cache map directory");
        return 6;
    }
    FREE(buf);
	
    unsigned long long cache_block_size = 0;
    asprintf(&buf, "%s/buckets/bucket_size", backfs.cache_dir);
    bool has_block_size_marker = false;
    FILE *f = fopen(buf, "r");
    if (f == NULL) {
    if (errno != ENOENT) {
            perror("BackFS ERROR: unable to open cache block size marker");
            return 7;
        }
    } else {
        if (fscanf(f, "%llu", &cache_block_size) != 1) {
            perror("BackFS ERROR: unable to read cache block size marker");
            return 8;
        }
        has_block_size_marker = true;
		
        if (backfs.block_size == 0) {
            backfs.block_size = cache_block_size;
            fprintf(stderr, "BackFS: using previous cache block size of %llu\n", cache_block_size);
        } else if (backfs.block_size != cache_block_size) {
            fprintf(stderr, "BackFS ERROR: cache was made using different block size of %llu. Unable to use specified size of %llu\n",
                    cache_block_size, backfs.block_size);
            return 9;
        }
        fclose(f);
        f = NULL;
    }

    if (backfs.block_size == 0) {
        backfs.block_size = BACKFS_DEFAULT_BLOCK_SIZE;
    }
	
    if (!has_block_size_marker) {
        f = fopen(buf, "w");
        if (f == NULL) {
            perror("BackFS ERROR: unable to open cache block size marker");
            return 10;
        }
        fprintf(f, "%llu\n", backfs.block_size);
        fclose(f);
        f = NULL;
    }
    FREE(buf);

    uint64_t device_size = (uint64_t)(cachedir_statvfs.f_bsize * cachedir_statvfs.f_blocks);
    
    if (device_size < backfs.cache_size) {
        fprintf(stderr, "BackFS: error: specified cache size larger than device\ndevice is %llu bytes, but %llu bytes were specified.\n",
                (unsigned long long) device_size, backfs.cache_size);
        return -1;
    }

    bool use_whole_device = false;
    if (backfs.cache_size == 0) {
        use_whole_device = true;
        backfs.cache_size = device_size;
    }

    double cache_human = (double)(backfs.cache_size);
    char *cache_units;
    if (backfs.cache_size >= 1024 * 1024 * 1024) {
        cache_human /= 1024*1024*1024;
        cache_units = "GiB";
    } else if (backfs.cache_size >= 1024 * 1024) {
        cache_human /= 1024*1024;
        cache_units = "MiB";
    } else if (backfs.cache_size >= 1024) {
        cache_human /= 1024;
        cache_units = "KiB";
    } else {
        cache_units = "B";
    }

    printf("cache size %.2lf %s%s\n"
        , cache_human
        , cache_units
        , use_whole_device ? " (using whole device)" : ""
    );

    printf("block size %llu bytes\n", backfs.block_size);

    printf("initializing cache and scanning existing cache dir...\n");
    cache_init(backfs.cache_dir, backfs.cache_size, backfs.block_size);

    printf("ready to go!\n");
    backfs_fuse_main(args.argc, args.argv, &BackFS_Opers);

    return 0;
}

/*

This program is free software; you can redistribute it and/or modify
it under the terms of the GNU General Public License as published by
the Free Software Foundation; either version 2 of the License, or
(at your option) any later version.

This program is distributed in the hope that it will be useful,
but WITHOUT ANY WARRANTY; without even the implied warranty of
MERCHANTABILITY or FITNESS FOR A PARTICULAR PURPOSE.  See the
GNU General Public License for more details.

You should have received a copy of the GNU General Public License along
with this program; if not, write to the Free Software Foundation, Inc.,
51 Franklin Street, Fifth Floor, Boston, MA 02110-1301 USA.

*/<|MERGE_RESOLUTION|>--- conflicted
+++ resolved
@@ -104,18 +104,8 @@
     );
 }
 
-<<<<<<< HEAD
 const char BACKFS_CONTROL_FILE[] = "/.backfs_control";
 const char BACKFS_VERSION_FILE[] = "/.backfs_version";
-=======
-#define REALPATH(real, path) \
-    do { \
-        if (-1 == asprintf(&real, "%s%s", backfs.real_root, path)) { \
-            ret = -ENOMEM; \
-            goto exit; \
-        } \
-    } while (0)
->>>>>>> 2a4adc9c
 
 int backfs_control_file_write(const char *buf, size_t len)
 {
@@ -159,7 +149,6 @@
 
 int backfs_access(const char *path, int mode)
 {
-<<<<<<< HEAD
     char modestr[4] = {0};
     size_t modestr_pos = 0;
 
@@ -180,44 +169,20 @@
             modestr[modestr_pos++] = 'x';
             checkmode |= 1;
         }
-=======
-    DEBUG("BackFS: open %s\n", path);
-    int ret = 0;
-    char *real = NULL;
-
-    if (strcmp("/.backfs_control", path) == 0) {
-        if ((fi->flags & 3) != O_WRONLY)
-            ret = -EACCES;
-        goto exit;
-    }
-
-    if (strcmp("/.backfs_version", path) == 0) {
-        if ((fi->flags & 3) != O_RDONLY)
-            ret = -EACCES;
-        goto exit;
->>>>>>> 2a4adc9c
     }
     DEBUG("access (%s) %s\n", modestr, path);
 
-<<<<<<< HEAD
     int ret = 0;
     char *real = NULL;
 
     REALPATH(real, path);
     struct stat stbuf;
     ret = lstat(real, &stbuf);
-=======
-    REALPATH(real, path);
-    struct stat stbuf;
-    ret = lstat(real, &stbuf);
-    FREE(real);
->>>>>>> 2a4adc9c
     if (ret == -1) {
         ret = -errno;
         goto exit;
     }
 
-<<<<<<< HEAD
     DEBUG("checkmode: 0%o\n", checkmode);
 
     if (checkmode > 0) {
@@ -245,17 +210,11 @@
             ret = -EACCES;
             goto exit;
         }
-=======
-    if (!backfs.rw && (fi->flags & 3) != O_RDONLY) {
-        ret = -EACCES;
-        goto exit;
->>>>>>> 2a4adc9c
-    }
-
-exit:
-    FREE(real);
-    return ret;
-<<<<<<< HEAD
+    }
+
+exit:
+    FREE(real);
+    return ret;
 }
 
 int backfs_open(const char *path, struct fuse_file_info *fi)
@@ -289,8 +248,6 @@
 exit:
     FREE(real);
     return ret;
-=======
->>>>>>> 2a4adc9c
 }
 
 int backfs_write(const char *path, const char *buf, size_t size, off_t offset,
@@ -415,11 +372,7 @@
 
 int backfs_getattr(const char *path, struct stat *stbuf)
 {
-<<<<<<< HEAD
     DEBUG("getattr %s\n", path);
-=======
-    DEBUG("BackFS: getattr %s\n", path);
->>>>>>> 2a4adc9c
     int ret = 0;
     char *real = NULL;
 
@@ -460,11 +413,7 @@
     if (ret == -1) {
         ret = -errno;
     } else {
-<<<<<<< HEAD
         DEBUG("mode: 0%o\n", stbuf->st_mode);
-=======
-        DEBUG("BackFS: mode: %o\n", stbuf->st_mode);
->>>>>>> 2a4adc9c
         ret = 0;
     }
 
@@ -666,7 +615,6 @@
 exit:
     FREE(real);
     return ret;
-<<<<<<< HEAD
 }
 
 int backfs_releasedir(const char *path, struct fuse_file_info *fi)
@@ -683,16 +631,12 @@
 
 exit:
     return ret;
-=======
->>>>>>> 2a4adc9c
 }
 
 int backfs_readdir(const char *path, void *buf, fuse_fill_dir_t filler,
         off_t offset, struct fuse_file_info *fi)
 {
     DEBUG("readdir %s\n", path);
-    int ret = 0;
-    char *real = NULL;
 
     if (offset != 0) {
         return EINVAL;
@@ -700,7 +644,6 @@
 
     int ret = 0;
     char *real = NULL;
-
     DIR *dir = (DIR*)(intptr_t)(fi->fh);
 
     if (dir == NULL) {
@@ -734,7 +677,6 @@
     return ret;
 }
 
-<<<<<<< HEAD
 int backfs_truncate(const char *path, off_t length)
 {
     DEBUG("truncate %s, %u\n", path, length);
@@ -758,11 +700,6 @@
 exit:
     FREE(real);
     return ret;
-=======
-exit:
-    FREE(real);
-    return 0;
->>>>>>> 2a4adc9c
 }
 
 int backfs_create(const char *path, mode_t mode, struct fuse_file_info *info)
